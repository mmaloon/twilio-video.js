import base64
import json
import mimetypes
import os
import os.path
import webapp2

import twilio
from twilio.rest import TwilioRestClient
from twilio.util import TwilioCapability
from webapp2_extras.routes import RedirectRoute

ALLOWED_REALMS = os.environ.get('twilio_allowed_realms').split(',')
DEFAULT_REALM = os.environ.get('twilio_default_realm')

account_sid = {}
auth_token = {}
basic_auth = None

with open('twilio_credentials.json') as twilio_credentials_file:
    credentials = json.loads(twilio_credentials_file.read())
    for allowed_realm in ALLOWED_REALMS:
        if allowed_realm not in credentials:
            continue
        account_sid[allowed_realm] = credentials[allowed_realm]['accountSid']
        auth_token[allowed_realm] = credentials[allowed_realm]['authToken']
    twilio_credentials_file.close()

if os.path.isfile('basic_auth.json'):
    with open('basic_auth.json') as basic_auth_file:
        basic_auth_json = json.loads(basic_auth_file.read())
        basic_auth = {
            'username': basic_auth_json['username'],
            'password': basic_auth_json['password']
        }
        basic_auth_file.close()

def make_ws_server(realm, account_sid):
    if realm == 'prod':
        return 'public-sip0.us1.twilio.com'
    else:
        return 'public-sip0.{}-us1.twilio.com'.format(realm)

def make_token(realm, name):
    capability = TwilioCapability(account_sid[realm], auth_token[realm])
    if name:
        capability.allow_client_incoming(name)
    # Dummy Application SID for the outgoing capability
    capability.allow_client_outgoing('AP00000000000000000000000000000000')
    capability_token = capability.generate()
    client = TwilioRestClient(account_sid[realm], auth_token[realm],
            base='https://api.{}twilio.com'.format(
                    (realm + '.') if realm != 'prod' else ''))
    try:
        stun_turn_token = client.tokens.create()
    except twilio.TwilioRestException as e:
<<<<<<< HEAD
        print "Exception:", e
=======
        print 'Exception:', e
>>>>>>> 440e5fb5
        stun_turn_token = None
    if stun_turn_token:
        stun_turn_token = {
            'date_updated': stun_turn_token.date_updated,
            'username': stun_turn_token.username,
            'account_sid': stun_turn_token.account_sid,
            'password': stun_turn_token.password,
            'date_created': stun_turn_token.date_created,
            'ice_servers': stun_turn_token.ice_servers,
            'ttl': stun_turn_token.ttl
        }
    return {
        'capability_token': capability_token,
        'stun_turn_token': stun_turn_token
    }

def make_config(realm, name):
    return {
        'token': make_token(realm, name),
        'ws_server': make_ws_server(realm, account_sid[realm])
    }

def login_required(handler_method):
    def check_login(self, *args, **kwargs):
        if not basic_auth:
            return handler_method(self, *args, **kwargs)
        auth = self.request.headers.get('Authorization')
        if not auth:
            return self.abort(401, headers=[
                    ('WWW-Authenticate', 'Basic realm="Please log in"')
                ])
        try:
            username, password = base64.decodestring(auth[6:]).split(':')
        except Exception:
            return self.abort(403)
        if basic_auth and (username != basic_auth['username'] or
                           password != basic_auth['password']):
            return self.abort(403)
        return handler_method(self, *args, **kwargs)
    return check_login

def Static(root):
    class StaticHandler(webapp2.RequestHandler):
        @login_required
        def get(self, filepath):
            filepath = os.path.normpath(filepath)
            if os.path.commonprefix([root, filepath]) != root:
                return self.abort(404)
            filepath = os.path.abspath(filepath)
            if not os.path.isfile(filepath):
                return self.abort(404, filepath)
            with open(filepath) as f:
                content_type = mimetypes.guess_type(filepath)
                if content_type:
                    self.response.headers['Content-Type'] = content_type[0]
                self.response.body_file.write(f.read())
                f.close()
    return StaticHandler

class Config(webapp2.RequestHandler):
    @login_required
    def get(self):
        realm = self.request.GET.get('realm', DEFAULT_REALM)
        if realm not in ALLOWED_REALMS:
            return self.abort(404)
        name = self.request.GET.get('name', None)
        config = make_config(realm, name)
        self.response.headers['Content-Type'] = 'application/json'
        self.response.write(json.dumps(config))

class Token(webapp2.RequestHandler):
    @login_required
    def get(self):
        realm = self.request.GET.get('realm', DEFAULT_REALM)
        if realm not in ALLOWED_REALMS:
            return self.abort(404)
        name = self.request.GET.get('name', None)
        token = make_token(realm, name)
        self.response.headers['Content-Type'] = 'application/json'
        self.response.write(json.dumps(token))

app = webapp2.WSGIApplication([
    RedirectRoute('/', redirect_to='/index.html'),
    RedirectRoute('/doc', redirect_to='/doc/'),
    RedirectRoute('/doc/', redirect_to='/doc/index.html'),
    ('/(index\.html)', Static('')),
    ('/(doc/.+)', Static('doc')),
    RedirectRoute('/js/twilio-signal.js',
        redirect_to='/public/js/twilio-signal.js'),
    ('/(js/.+)', Static('js')),
    ('/(sdk/.+)', Static('sdk')),
    ('/token\??.*', Token),
    ('/config\??.*', Config),
    RedirectRoute('/public/ios/TwilioSignal.tar.bz2',
        redirect_to=('https://s3-eu-west-1.amazonaws.com/'
                     'twiliosignal/TwilioSignal.tar.bz2')),
], debug=True)<|MERGE_RESOLUTION|>--- conflicted
+++ resolved
@@ -54,11 +54,7 @@
     try:
         stun_turn_token = client.tokens.create()
     except twilio.TwilioRestException as e:
-<<<<<<< HEAD
-        print "Exception:", e
-=======
-        print 'Exception:', e
->>>>>>> 440e5fb5
+        print 'Exception: ', e
         stun_turn_token = None
     if stun_turn_token:
         stun_turn_token = {
